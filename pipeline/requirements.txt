--- conflicted
+++ resolved
@@ -6,11 +6,7 @@
 # pint>=0.23
 
 # NLP
-<<<<<<< HEAD
-spacy>=3.7.5
-=======
 # spacy>=3.7.5
->>>>>>> 211755a2
 # negspacy>=1.0.3
 
 # Embeddings (S2) - можно отключить, если не нужно на хакатоне
@@ -26,9 +22,4 @@
 redis>=5.0.7
 
 # Optional PDF utilities if you hook S0 here
-<<<<<<< HEAD
-pymupdf>=1.24.9
-# camelot-py[base]>=0.11.0
-=======
-pymupdf>=1.24.9
->>>>>>> 211755a2
+pymupdf>=1.24.9
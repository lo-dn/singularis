# -*- coding: utf-8 -*-
"""
S2 — Normalize & Graph (enhanced)

- Canonicalize node types to 8-slot schema and gently retype by label keywords.
- Deduplicate nodes with fingerprints + merge provenance; cluster near-duplicates within type.
- Validate and rescore edges using proximity (section/distance) and lexical overlap.
- Strict whitelist of allowed edge directions; remap supports/refutes by polarity when possible.
- Add a limited, proximity-aware fallback backbone to avoid empty/disconnected graphs.
- Assign stable positions for preset layout: 8 fixed columns in the order:
  Input Fact, Hypothesis, Experiment, Technique, Result, Dataset, Analysis, Conclusion.
- Emit rich s2_debug with drop reasons and a light quality score (Q: SC/GC/QF/PC).

Entry point:
    run_s2(s1_path: str, out_path: str) -> Dict
"""

from __future__ import annotations
<<<<<<< HEAD
import json
import math
import re
from dataclasses import dataclass
from pathlib import Path
from typing import Any, Dict, List, Optional, Tuple, Set

# ----------------------------- constants & schema -----------------------------

CANON_TYPES = (
    "Input Fact",
    "Hypothesis",
    "Experiment",
    "Technique",
    "Result",
    "Dataset",
    "Analysis",
    "Conclusion",
)

TYPE_ORDER: Dict[str, int] = {t: i for i, t in enumerate(CANON_TYPES)}

# synonyms → canonical
=======
import json, os, time, pathlib
from pathlib import Path
from typing import Dict, Any, List, Tuple
from collections import defaultdict
from .llm_layer import refine_graph, _log as llm_log

# ──────────────────────────────────────────────────────────────────────────────
# 8 канонических типов и порядок колонок
# ──────────────────────────────────────────────────────────────────────────────
TYPE_ORDER = [
    "Input Fact", "Hypothesis", "Experiment", "Technique",
    "Result", "Dataset", "Analysis", "Conclusion",
]
TYPE_INDEX = {t: i for i, t in enumerate(TYPE_ORDER)}

# Какое отношение брать по умолчанию для допустимой пары типов
DEFAULT_EDGE_FOR_PAIR = {
    ("Input Fact", "Hypothesis"): "informs",
    ("Hypothesis", "Experiment"): "tests",
    ("Technique", "Experiment"): "uses",
    ("Dataset", "Experiment"): "feeds",
    ("Experiment", "Result"): "produces",
    ("Result", "Hypothesis"): "supports",  # полярность может переопределить на refutes
    ("Result", "Analysis"): "informs",
    ("Dataset", "Analysis"): "informs",
    ("Technique", "Analysis"): "uses",
    ("Analysis", "Conclusion"): "summarizes",
    ("Result", "Conclusion"): "supports",
}


def _default_edge_type(pair: tuple, frm: dict, to: dict) -> str:
    # Для R→H учитываем полярность
    if pair == ("Result", "Hypothesis"):
        pol = f'{frm.get("polarity", "")}|{to.get("polarity", "")}'.lower()
        return "refutes" if "negative" in pol or "not significant" in pol else "supports"
    return DEFAULT_EDGE_FOR_PAIR.get(pair, "supports")


# ---- утилиты чтения/записи ----
def _read_json(path: str) -> Dict[str, Any]:
    with open(path, "r", encoding="utf-8") as f:
        return json.load(f)


def _write_json(path: str, obj: Any):
    pathlib.Path(os.path.dirname(path)).mkdir(parents=True, exist_ok=True)
    with open(path, "w", encoding="utf-8") as f:
        json.dump(obj, f, ensure_ascii=False, indent=2)


def _collect_sections(s0: Dict[str, Any]) -> List[str]:
    names = []
    for sec in s0.get("sections", []):
        name = (sec.get("name") or "").strip()
        if name:
            names.append(name)
    # de-dup preserving order
    out = []
    seen = set()
    for n in names:
        k = n.lower()
        if k not in seen:
            out.append(n)
            seen.add(k)
    return out


# ---- нормализация типов (на всякий случай) ----
_TMAP = {
    "InputFact": "InputFact",
    "Fact": "InputFact",
    "Observation": "Experiment",
    "Method": "Technique",
    "Technique": "Technique",
    "Experiment": "Experiment",
    "Result": "Result",
    "Dataset": "Dataset",
    "Analysis": "Analysis",
    "Conclusion": "Conclusion",
    "Hypothesis": "Hypothesis",
}
_ALLOWED = set(["InputFact", "Hypothesis", "Experiment", "Technique", "Result", "Dataset", "Analysis", "Conclusion"])


def _map_type(t: str) -> str:
    t = (t or "").strip()
    return _TMAP.get(t, t if t in _ALLOWED else "Result")


# Синонимы и «наследие» старых правил → канон
>>>>>>> 6fc1bcda
TYPE_SYNONYMS = {
    "input": "Input Fact",
    "inputfact": "Input Fact",
    "fact": "Input Fact",
    "hypothesis": "Hypothesis",
    "method": "Technique",  # если S1 даёт "Method", считаем это Technique (см. retyping по label ниже)
    "technique": "Technique",
    "experiment": "Experiment",
    "result": "Result",
    "observation": "Result",
    "dataset": "Dataset",
    "data": "Dataset",
    "analysis": "Analysis",
    "conclusion": "Conclusion",
    "conclusions": "Conclusion",
}

# допустимые направления (from_type -> set(to_type))
ALLOWED_EDGE_PAIRS: Dict[str, Set[str]] = {
    "Input Fact": {"Hypothesis", "Analysis"},
    "Hypothesis": {"Experiment", "Analysis", "Conclusion"},
    "Technique": {"Experiment", "Result", "Analysis"},
    "Experiment": {"Result", "Dataset", "Analysis"},
    "Dataset": {"Experiment", "Analysis"},
    "Result": {"Hypothesis", "Analysis", "Conclusion"},
    "Analysis": {"Result", "Conclusion", "Hypothesis"},
    "Conclusion": {"Hypothesis", "Analysis"},
}

# допустимые типы рёбер — не ограничиваем жёстко, но нормализуем и ремапим при необходимости
CANON_EDGE_TYPES = {"uses", "produces", "supports", "refutes", "feeds", "informs"}

<<<<<<< HEAD
# приоритет, если несколько рёбер между одинаковой парой узлов
EDGE_PRIORITY = {"uses": 5, "produces": 4, "supports": 3, "refutes": 3, "feeds": 2, "informs": 1}
=======
# ──────────────────────────────────────────────────────────────────────────────
# Нормализация/дедуп/линковка/позиционирование
# ──────────────────────────────────────────────────────────────────────────────
def normalize_type(t: str) -> str:
    """
    Приводим произвольный тип к каноническому из 8.
    Терпим опечатки, двоеточия, суффиксы вроде 'HypothesisStatement'.
    """
    if not t:
        return "Analysis"
    t0 = str(t).strip()

    # точное попадание в канон
    if t0 in TYPE_INDEX:
        return t0

    # быстрые нормировки
    tl = t0.lower().strip(" :._-")
    tl = tl.replace("–", "-").replace("—", "-")

    # подстрочные эвристики (часто встречающиеся варианты/опечатки)
    if "hypo" in tl:  # hypothesis, hypotesis, hypothesisstatement…
        return "Hypothesis"
    if "experi" in tl:  # experiment, experimental
        return "Experiment"
    if "techni" in tl or "method" in tl:  # technique, methodology, method
        return "Technique"
    if "result" in tl or "observ" in tl or "finding" in tl or "eviden" in tl:
        return "Result"
    if "dataset" in tl or "data set" in tl or "corpus" in tl or "benchmark" in tl or "cohort" in tl or tl == "data":
        return "Dataset"
    if "conclu" in tl:
        return "Conclusion"
    if "analys" in tl:
        return "Analysis"
    if "fact" in tl or "assump" in tl or ("input" in tl and "fact" in tl):
        return "Input Fact"

    # попытки через регистры/синонимы (на случай аккуратных вариантов)
    cand = (
            TYPE_SYNONYMS.get(t0)
            or TYPE_SYNONYMS.get(t0.title())
            or TYPE_SYNONYMS.get(t0.lower().capitalize())
    )
    return cand or "Analysis"
>>>>>>> 6fc1bcda


# ----------------------------- small utilities -------------------------------

def _safe_int(x: Any, default: int = 0) -> int:
    try:
        return int(x)
    except Exception:
        return default

<<<<<<< HEAD
=======
# ── dedup_nodes: сохраняем исходный тип в type_raw для дебага ────────────────
def dedup_nodes(nodes: List[Dict[str, Any]]) -> List[Dict[str, Any]]:
    """
    Дедуп по (type, merge_key|text). Сохраняем первую ноду как «главную»,
    остальные аккумулируем в prov_multi, conf = max().
    Пишем исходный тип в 'type_raw' (для отладки нормализации).
    """
    out: List[Dict[str, Any]] = []
    seen: Dict[Tuple[str, str], int] = {}
    for n in nodes:
        m = dict(n)
        m["type_raw"] = m.get("type")  # ← сохраняем оригинал
        m["type"] = normalize_type(m.get("type"))
        merge_key = None
        try:
            merge_key = ((m.get("norm") or {}).get("merge_key") or "").strip().lower()
        except Exception:
            merge_key = ""
        basis = merge_key if merge_key else (m.get("text") or "").strip()
        key = (m["type"], basis)
        if key in seen:
            i = seen[key]
            out[i]["conf"] = float(max(out[i].get("conf", 0.0), float(m.get("conf", 0.0))))
            if m.get("prov"):
                out[i].setdefault("prov_multi", []).append(m["prov"])
            # если у исходной «главной» не было type_raw — заполним
            if not out[i].get("type_raw"):
                out[i]["type_raw"] = n.get("type")
        else:
            out.append(m)
            seen[key] = len(out) - 1
    return out
>>>>>>> 6fc1bcda

def _first_span_start(n: Dict[str, Any]) -> int:
    sp = n.get("prov", {}).get("span")
    if isinstance(sp, list) and len(sp) >= 1:
        return _safe_int(sp[0], 1_000_000_000)
    return 1_000_000_000


def _prov_section(n: Dict[str, Any]) -> str:
    return (n.get("prov", {}).get("section") or "").strip()


def _norm_txt_for_fp(t: str) -> str:
    # нормализация текста для фингерпринта: lower, убираем пунктуацию, сворачиваем числа/проценты
    t = (t or "").lower()
    t = re.sub(r"\b\d+(\.\d+)?\s*%", "<PCT>", t)
    t = re.sub(r"\b\d+(?:[\.,]\d+)?\b", "<NUM>", t)
    t = re.sub(r"[\s\-_/]+", " ", t)
    t = re.sub(r"[^\w <>]", "", t)
    t = re.sub(r"\s+", " ", t).strip()
    return t

<<<<<<< HEAD

def _tokenize_content(t: str) -> List[str]:
    t = (t or "").lower()
    t = re.sub(r"[^a-z0-9% ]+", " ", t)
    toks = [w for w in t.split() if
            len(w) > 2 and w not in {"the", "and", "for", "with", "are", "was", "were", "that", "this", "from", "into",
                                     "onto", "our"}]
    return toks


def _jaccard(a: Set[str], b: Set[str]) -> float:
    if not a or not b:
        return 0.0
    inter = len(a & b)
    union = len(a | b)
    return inter / union if union else 0.0


def _canon_type(t: str) -> str:
    t0 = (t or "").strip().lower().replace("-", "").replace("_", "").replace("  ", " ")
    return TYPE_SYNONYMS.get(t0, t if t in CANON_TYPES else (t.title() if t else "Analysis"))


def _guess_type_from_label(label: str) -> Optional[str]:
    s = (label or "").lower()
    # ориентиры по id правилам: "*/Hypothesis/*" и т.п.
    for key, canon in [
        ("hypothesis", "Hypothesis"),
        ("input", "Input Fact"),
        ("technique", "Technique"),
        ("method", "Technique"),
        ("experiment", "Experiment"),
        ("result", "Result"),
        ("dataset", "Dataset"),
        ("analysis", "Analysis"),
        ("conclusion", "Conclusion"),
    ]:
        if f"/{key}/" in s or s.startswith(f"{key}/") or s.endswith(f"/{key}"):
            return canon
    return None


def _edge_type_canon(s: str) -> str:
    s = (s or "").lower()
    if s in CANON_EDGE_TYPES:
        return s
    # лёгкий мап common-синонимов
    if s in {"used", "apply", "applies"}: return "uses"
    if s in {"produce", "produced", "yields"}: return "produces"
    if s in {"support"}: return "supports"
    if s in {"refute"}: return "refutes"
    if s in {"feed", "feeds into"}: return "feeds"
    if s in {"inform"}: return "informs"
    return s or "informs"


def _polarity_to_edge_type(polarity: str) -> str:
    return "refutes" if (polarity or "").lower().startswith("neg") else "supports"


# ----------------------------- core: nodes -----------------------------------

def canonicalize_and_cluster_nodes(s1_nodes: List[Dict[str, Any]], debug: Dict[str, Any]) -> List[Dict[str, Any]]:
    """1) канонизация типов (+ мягкая перетипизация по label);
       2) дедуп по fingerprint;
       3) кластеризация 'почти-дублей' внутри типа.
    """
    dropped = []
    retyped = 0

    # 1) канонизация и перетипизация
    canon_nodes = []
    for n in s1_nodes or []:
        t_raw = n.get("type") or ""
        t = _canon_type(t_raw)
        lbl = n.get("label") or ""
        t_guess = _guess_type_from_label(lbl)
        if t_guess and t_guess != t:
            t = t_guess
            n["retyped_by_label"] = True
            retyped += 1
        n["type"] = t
        canon_nodes.append(n)

    # 2) дедуп по fingerprint (type + norm_text)
    groups: Dict[Tuple[str, str], Dict[str, Any]] = {}
    for n in canon_nodes:
        txt_norm = _norm_txt_for_fp(n.get("text", ""))
        key = (n["type"], txt_norm)
        cur = groups.get(key)
        if not cur:
            groups[key] = {**n, "prov_multi": [n.get("prov", {})]}
        else:
            # оставляем более уверенный/длинный
            if float(n.get("conf", 0.0)) > float(cur.get("conf", 0.0)):
                cur["text"] = n.get("text", cur.get("text"))
                cur["conf"] = n.get("conf")
                cur["label"] = n.get("label", cur.get("label"))
                cur["polarity"] = n.get("polarity", cur.get("polarity"))
                cur["prov"] = n.get("prov", cur.get("prov"))
            cur.setdefault("prov_multi", []).append(n.get("prov", {}))

    dedup_nodes = list(groups.values())

    # 3) кластеризация «почти-дублей» внутри типа (Jaccard по токенам)
    by_type: Dict[str, List[Dict[str, Any]]] = {}
    for n in dedup_nodes:
        by_type.setdefault(n["type"], []).append(n)

    clustered: List[Dict[str, Any]] = []
    for t, arr in by_type.items():
        used = set()
        arr_sorted = sorted(arr, key=lambda x: (-len(x.get("text", "")), -float(x.get("conf", 0.0))))
        tokens_list = [set(_tokenize_content(x.get("text", ""))) for x in arr_sorted]
        for i, ni in enumerate(arr_sorted):
            if i in used: continue
            cluster = [ni]
            used.add(i)
            tok_i = tokens_list[i]
            for j in range(i + 1, len(arr_sorted)):
                if j in used: continue
                tok_j = tokens_list[j]
                sim = _jaccard(tok_i, tok_j)
                # строгий порог, чтобы не склеивать разные факты
                if sim >= 0.90:
                    cluster.append(arr_sorted[j]);
                    used.add(j)
            if len(cluster) == 1:
                clustered.append(ni)
            else:
                # берём самый уверенный, провены объединяем
                best = max(cluster, key=lambda x: float(x.get("conf", 0.0)))
                merged = {**best}
                pm = []
                for c in cluster:
                    pm.extend(c.get("prov_multi") or [c.get("prov", {})])
                merged["prov_multi"] = pm
                clustered.append(merged)

    debug["nodes_retyped_by_label"] = retyped
    debug["nodes_after_dedup"] = len(dedup_nodes)
    debug["nodes_after_cluster"] = len(clustered)
    return clustered


# ----------------------------- core: edges -----------------------------------

@dataclass
class Edge:
    u: str
    v: str
    etype: str
    conf: float
    prov: Dict[str, Any]


def _edge_features(u: Dict[str, Any], v: Dict[str, Any]) -> Dict[str, Any]:
    sec_u, sec_v = _prov_section(u), _prov_section(v)
    same_section = int(bool(sec_u) and (sec_u == sec_v))
    d = abs(_first_span_start(u) - _first_span_start(v))
    # лексика
    toks_u = set(_tokenize_content(u.get("text", "")))
    toks_v = set(_tokenize_content(v.get("text", "")))
    jlex = _jaccard(toks_u, toks_v)
    return {"same_section": same_section, "char_dist": d, "jlex": jlex}


def _proximity_bonus(feat: Dict[str, Any]) -> float:
    bonus = 0.0
    if feat["same_section"]:
        bonus += 0.06
    d = feat["char_dist"]
    if d <= 400:
        bonus += 0.04
    elif d <= 1200:
        bonus += 0.02
    elif d > 2000:
        bonus -= 0.04
    # лексическое пересечение
    j = feat["jlex"]
    if j >= 0.25:
        bonus += min(0.05, j * 0.10)  # до +0.05
    return bonus


def _edge_allowed(t_from: str, t_to: str) -> bool:
    return t_to in ALLOWED_EDGE_PAIRS.get(t_from, set())


def _best_edge_for_pair(existing: Optional[Edge], candidate: Edge) -> Edge:
    if not existing:
        return candidate
    # сравниваем по приоритету типа, затем по conf
    pe = EDGE_PRIORITY.get(existing.etype, 0)
    pc = EDGE_PRIORITY.get(candidate.etype, 0)
    if pc > pe:
        return candidate
    if pc == pe and candidate.conf > existing.conf:
        return candidate
    return existing


def _index_nodes_by_id(nodes: List[Dict[str, Any]]) -> Dict[str, Dict[str, Any]]:
    return {n["id"]: n for n in nodes}


def relink_and_rescore_edges(
        s1_edges: List[Dict[str, Any]],
        nodes: List[Dict[str, Any]],
        drop_log: Dict[str, int],
        remap_log: Dict[str, int],
        edge_features_samples: List[Dict[str, Any]],
) -> List[Edge]:
    by_id = _index_nodes_by_id(nodes)
    best_per_pair: Dict[Tuple[str, str], Edge] = {}
    kept = 0

    for e in s1_edges or []:
        u_id = e.get("from");
        v_id = e.get("to")
        if u_id not in by_id or v_id not in by_id:
            drop_log["missing_node"] = drop_log.get("missing_node", 0) + 1
            continue

        u, v = by_id[u_id], by_id[v_id]
        t_from = u.get("type");
        t_to = v.get("type")

        etype = _edge_type_canon(e.get("type"))
        # если тип не разрешён, попытаемся ремапнуть (на supports/refutes Result→Hypothesis)
        if not _edge_allowed(t_from, t_to):
            # special: если (Result -> Hypothesis) и у результата есть polarity — можно мапнуть
            if t_from == "Result" and t_to == "Hypothesis":
                etype_new = _polarity_to_edge_type(u.get("polarity"))
                remap_log["pair_remap"] = remap_log.get("pair_remap", 0) + 1
                etype = etype_new
            else:
                drop_log["pair_not_allowed"] = drop_log.get("pair_not_allowed", 0) + 1
                continue

        # рескоринг
        feat = _edge_features(u, v)
        bonus = _proximity_bonus(feat)
        base_conf = float(e.get("conf", 0.40))
        new_conf = max(0.0, min(1.0, base_conf + bonus))

        edge = Edge(u=u_id, v=v_id, etype=etype, conf=new_conf, prov=e.get("prov", {}))
        key = (u_id, v_id)
        best_per_pair[key] = _best_edge_for_pair(best_per_pair.get(key), edge)
        kept += 1

        # собираем небольшую выборку фич для дебага
        if len(edge_features_samples) < 40:
            edge_features_samples.append({
                "from": u_id, "to": v_id, "type": etype, "base_conf": base_conf, "conf": new_conf, **feat
            })

    return list(best_per_pair.values())


# ----------------------------- fallback backbone ------------------------------

def _nearest_by_type(src: Dict[str, Any], pool: List[Dict[str, Any]], want_type: str, k: int = 1) -> List[
    Dict[str, Any]]:
    cand = [n for n in pool if n.get("type") == want_type and n["id"] != src["id"]]
    # сортируем по расстоянию символов и по тому, совпадает ли секция
    cand.sort(key=lambda n: (abs(_first_span_start(n) - _first_span_start(src)),
                             0 if _prov_section(n) == _prov_section(src) else 1))
    return cand[:k]


def ensure_minimal_backbone(
        nodes: List[Dict[str, Any]],
        edges: List[Edge],
        drop_log: Dict[str, int],
        added_log: Dict[str, int],
) -> List[Edge]:
    have_edges = {(e.u, e.v) for e in edges}
    by_id = _index_nodes_by_id(nodes)

    # быстрые индексы по типу
    by_type: Dict[str, List[Dict[str, Any]]] = {}
=======
def relink_edges(nodes: List[Dict[str, Any]], edges: List[Dict[str, Any]]) -> List[Dict[str, Any]]:
    id2n = _node_by_id(nodes)
    out: List[Dict[str, Any]] = []
    for e in edges:
        a, b = e.get("from"), e.get("to")
        if a not in id2n or b not in id2n:
            continue
        frm, to = id2n[a], id2n[b]
        frm_t = normalize_type(frm.get("type"))
        to_t = normalize_type(to.get("type"))
        pair = (frm_t, to_t)

        if pair not in ALLOWED_EDGE_TYPES:
            continue

        etype = (e.get("type") or "").strip()
        if etype in ALLOWED_EDGE_TYPES[pair]:
            out.append(e)
        else:
            # аккуратно мапим в «правильный» тип, вместо того чтобы терять ребро
            mapped = _default_edge_type(pair, frm, to)
            if mapped in ALLOWED_EDGE_TYPES[pair]:
                e2 = dict(e)
                e2["type"] = mapped
                out.append(e2)
    return out


def ensure_minimal_backbone(nodes: List[Dict[str, Any]],
                            edges: List[Dict[str, Any]],
                            max_per_link: int = 2) -> List[Dict[str, Any]]:
    """
    Если после фильтрации рёбер мало или их ноль — строим минимальный каркас,
    чтобы пользователь видел связность по колонкам.
    """
    ids_by_type: Dict[str, List[str]] = defaultdict(list)
>>>>>>> 6fc1bcda
    for n in nodes:
        by_type.setdefault(n["type"], []).append(n)

    def add(u: Dict[str, Any], v: Dict[str, Any], etype: str, base: float = 0.45):
        if (u["id"], v["id"]) in have_edges:
            return
        feat = _edge_features(u, v)
        conf = max(0.0, min(1.0, base + _proximity_bonus(feat)))
        edges.append(Edge(u=u["id"], v=v["id"], etype=etype, conf=conf, prov={"hint": "fallback"}))
        have_edges.add((u["id"], v["id"]))
        added_log[etype] = added_log.get(etype, 0) + 1

    # 1) Result -> Hypothesis (supports/refutes by polarity), максимум 2
    for r in by_type.get("Result", [])[:8]:
        targets = _nearest_by_type(r, by_type.get("Hypothesis", []), "Hypothesis", k=2)
        etype = _polarity_to_edge_type(r.get("polarity"))
        for h in targets:
            add(r, h, etype)

    # 2) Technique -> (Experiment | Result), максимум 2 на технику
    for t in by_type.get("Technique", [])[:8]:
        # предпочитаем Experiment, иначе Result
        targets = _nearest_by_type(t, nodes, "Experiment", k=2) or _nearest_by_type(t, nodes, "Result", k=2)
        for z in targets:
            add(t, z, "uses", base=0.42)

    # 3) Dataset -> Experiment, по одному ближайшему
    for d in by_type.get("Dataset", [])[:10]:
        tgt = _nearest_by_type(d, nodes, "Experiment", k=1)
        if tgt:
            add(d, tgt[0], "feeds", base=0.42)

    # 4) Experiment -> Result, по одному ближайшему
    for ex in by_type.get("Experiment", [])[:10]:
        tgt = _nearest_by_type(ex, nodes, "Result", k=1)
        if tgt:
            add(ex, tgt[0], "produces", base=0.44)

    return edges


# ----------------------------- layout (preset) --------------------------------

def assign_column_positions(nodes: List[Dict[str, Any]], col_gap: int = 140, row_gap: int = 120) -> None:
    """
    Присваивает каждой ноде (col,row) и абсолютные позиции x,y для preset-лейаута.
    Стабильная сортировка по порядку появления в тексте (span.start), затем по секции.
    """
<<<<<<< HEAD
    buckets: Dict[int, List[Dict[str, Any]]] = {i: [] for i in range(len(CANON_TYPES))}
    for n in nodes:
        t = n.get("type", "Analysis")
        col = TYPE_ORDER.get(t, TYPE_ORDER["Analysis"])
        n.setdefault("data", {})
        n["data"]["col"] = col
        buckets[col].append(n)

    # сортировка внутри колонок по позиции в тексте/секции
    for col, arr in buckets.items():
        arr.sort(key=lambda n: (_first_span_start(n), _prov_section(n)))
        for r, n in enumerate(arr):
            n["data"]["row"] = r

    # абсолютные координаты
    for n in nodes:
        col = n["data"]["col"]
        row = n["data"]["row"]
        n["position"] = {"x": 140 + col * col_gap, "y": 120 + row * row_gap}


# ----------------------------- quality score (lite) ---------------------------

def compute_q_score(nodes: List[Dict[str, Any]], edges: List[Edge]) -> Dict[str, Any]:
    # SC: structural completeness
    have = set(n["type"] for n in nodes)
    need_sets = [
        {"Hypothesis"}, {"Experiment", "Technique"}, {"Result"}, {"Conclusion", "Analysis", "Input Fact"}
    ]
    ok = sum(1 for s in need_sets if have & s)
    SC = ok / len(need_sets)

    # QF: quantified facts density (примитивно)
    txt = " ".join(n.get("text", "") for n in nodes if n["type"] in {"Result", "Analysis"})
    qf = 0.0
    qf += len(re.findall(r"\b\d{1,3}\s*%(\b|[^a-z])", txt))
    qf += len(re.findall(r"\bp\s*[<≤]\s*0\.\d+", txt))
    QF = min(1.0, qf / 8.0)

    # GC: graph connectivity proxy = E/N clipped
    N = max(1, len(nodes))
    GC = min(1.0, len(edges) / N)

    # PC: polarity consistency — штраф за странные supports при negative и refutes при positive (грубая эвристика)
    bad = 0
    pos = 0
    id2 = {n["id"]: n for n in nodes}
    for e in edges:
        if e.etype in {"supports", "refutes"} and e.u in id2 and e.v in id2:
            src = id2[e.u]
            pol = (src.get("polarity") or "").lower()
            if e.etype == "supports" and pol.startswith("neg"):
                bad += 1
            if e.etype == "refutes" and pol.startswith("pos"):
                bad += 1
            pos += 1
    PC = 1.0 if pos == 0 else max(0.0, 1.0 - bad / pos)

    Q = 0.35 * SC + 0.25 * min(1.0, SC + GC) + 0.15 * QF + 0.15 * GC + 0.10 * PC
    return {"Q": round(Q, 3), "SC": round(SC, 3), "QF": round(QF, 3), "GC": round(GC, 3), "PC": round(PC, 3)}


# ----------------------------- runner -----------------------------------------

def run_s2(s1_path: str, out_path: str) -> Dict[str, Any]:
    """
    s1_path: путь к s1_graph.json или к директории, где лежит s1_graph.json
    out_path: путь, куда писать graph.json (родительская папка используется и для s2_debug.json)
    """
    s1p = Path(s1_path)
    if s1p.is_dir():
        s1_file = s1p / "s1_graph.json"
    else:
        s1_file = s1p
    data = json.loads(s1_file.read_text(encoding="utf-8"))
    doc_id = data.get("doc_id") or s1_file.parent.name
    s1_nodes = data.get("nodes") or []
    s1_edges = data.get("edges") or []

    debug: Dict[str, Any] = {
        "doc_id": doc_id,
        "summary": {},
        "drops": {"nodes": [], "edges": []},
        "edge_features_samples": [],
        "hints": {"allowed_edge_pairs": ALLOWED_EDGE_PAIRS},
        "counters": {"edge_remap": {}, "fallback_added": {}},
    }

    # 1) узлы: канон+кластеризация
    nodes = canonicalize_and_cluster_nodes(s1_nodes, debug)

    # 2) рёбра: валидировать, рескорить, ремапить при необходимости
    drop_log: Dict[str, int] = {}
    remap_log: Dict[str, int] = {}
    edges = relink_and_rescore_edges(
        s1_edges, nodes,
        drop_log=drop_log,
        remap_log=remap_log,
        edge_features_samples=debug["edge_features_samples"]
    )

    # 3) ограничить кратность ребра между парой узлов одним «лучшим»
    best_for_pair: Dict[Tuple[str, str], Edge] = {}
    for e in edges:
        key = (e.u, e.v)
        best_for_pair[key] = _best_edge_for_pair(best_for_pair.get(key), e)
    edges = list(best_for_pair.values())

    # 4) добавить минимальный «скелет» при необходимости
    edges = ensure_minimal_backbone(nodes, edges, drop_log, debug["counters"]["fallback_added"])

    # 5) позиции (preset layout)
    assign_column_positions(nodes)

    # 6) сводки/отладка
    debug["summary"]["nodes_in"] = len(s1_nodes)
    debug["summary"]["nodes_out"] = len(nodes)
    debug["summary"]["edges_in"] = len(s1_edges)
    debug["summary"]["edges_out"] = len(edges)
    debug["summary"]["drop_reasons_edges"] = drop_log
    debug["summary"]["edge_remap"] = remap_log
    debug["summary"]["types_present"] = sorted(list({n["type"] for n in nodes}))
    debug["summary"]["types_missing"] = [t for t in CANON_TYPES if t not in {n["type"] for n in nodes}]

    # 7) Q-score
    q = compute_q_score(nodes, edges)
    debug["quality"] = q

    # 8) финальные объекты
    graph = {
        "doc_id": doc_id,
        "nodes": nodes,
        "edges": [
            {
                "from": e.u, "to": e.v, "type": e.etype, "conf": round(float(e.conf), 3),
                "prov": e.prov
            } for e in edges
        ]
    }

    outp = Path(out_path)
    outp.parent.mkdir(parents=True, exist_ok=True)
    outp.write_text(json.dumps(graph, ensure_ascii=False, indent=2), encoding="utf-8")
    (outp.parent / "s2_debug.json").write_text(json.dumps(_jsonify(debug), ensure_ascii=False, indent=2),
                                               encoding="utf-8")
    return graph


def _jsonify(obj):
    if isinstance(obj, set):
        return sorted(list(obj))
    if isinstance(obj, dict):
        return {k: _jsonify(v) for k, v in obj.items()}
    if isinstance(obj, list):
        return [_jsonify(x) for x in obj]
    return obj


# ----------------------------- cli --------------------------------------------

if __name__ == "__main__":
    import argparse

    ap = argparse.ArgumentParser()
    ap.add_argument("--s1", required=True, help="Path to s1_graph.json or its folder")
    ap.add_argument("--out", required=True, help="Path to output graph.json")
    args = ap.parse_args()
    run_s2(args.s1, args.out)
=======
    rows = defaultdict(int)
    # Стабильная сортировка: сперва по колонке, затем по conf убыв.
    nodes_sorted = sorted(
        nodes,
        key=lambda n: (TYPE_INDEX.get(n["type"], 999), -(n.get("conf") or 0.0))
    )
    for n in nodes_sorted:
        col = TYPE_INDEX.get(n["type"], len(TYPE_ORDER) - 1)
        row = rows[col]
        rows[col] += 1
        n["data"] = {**(n.get("data") or {}), "col": col, "row": row}
        n["position"] = {"x": x0 + col * x_step, "y": y0 + row * y_step}
    return nodes_sorted

def _layout_columns(doc_id: str,
                    nodes: list[dict],
                    edges: list[dict],
                    *,
                    column_order: list[str] | None = None,
                    left_margin: int = 120,
                    top_margin: int = 120,
                    x_step: int = 260,
                    y_step: int = 140,
                    col_padding: int = 0) -> dict:
    """
    Колончатая раскладка для фронта.
    - column_order: фиксированный порядок типов (если None — используем канонический).
    - x_step / y_step: расстояние между столбцами и между блоками по вертикали.
    - left_margin / top_margin: отступы от края канваса.
    - col_padding: дополнительный отступ между столбцами (если нужен).

    Каждому узлу проставляет:
      node["data"]["col"] = индекс столбца
      node["data"]["row"] = порядковый номер в столбце
      node["position"] = {"x": X, "y": Y}
    """
    # Канонический порядок (8 колонок)
    default_order = [
        "Input Fact", "Hypothesis", "Experiment", "Technique",
        "Result", "Dataset", "Analysis", "Conclusion"
    ]
    order = list(column_order or default_order)

    # Нормализация типа (используем вашу normalize_type, если она есть)
    try:
        _norm_type = normalize_type  # noqa: F405
    except Exception:
        def _norm_type(t: str) -> str:
            return t

    # Карта индекс -> x
    x_positions: dict[int, int] = {}
    for ci, _ in enumerate(order):
        x_positions[ci] = left_margin + ci * (x_step + col_padding)

    # Разброс по колонкам
    buckets: dict[str, list[dict]] = {t: [] for t in order}
    other: list[dict] = []
    for n in nodes:
        t = _norm_type(n.get("type", ""))
        if t in buckets:
            buckets[t].append(n)
        else:
            other.append(n)  # тип вне канона — складываем отдельно

    # Сортировка внутри каждой колонки: conf ↓, затем id (стабильно)
    def _score(n: dict) -> tuple:
        c = float(n.get("conf", 0.0))
        nid = str(n.get("id", ""))
        return (c, nid)

    for t in order:
        buckets[t].sort(key=_score, reverse=True)

    # Выкладка (позиции)
    laid_nodes: list[dict] = []
    for ci, t in enumerate(order):
        col_nodes = buckets.get(t, [])
        for ri, n in enumerate(col_nodes):
            nx = x_positions[ci]
            ny = top_margin + ri * y_step
            # гарантируем структуры 'data' и 'position'
            n.setdefault("data", {})
            n["data"]["col"] = ci
            n["data"]["row"] = ri
            n["position"] = {"x": nx, "y": ny}
            # перепишем тип в каноническое имя столбца
            n["type"] = t
            laid_nodes.append(n)

    # Узлы «других» типов (если есть) — добавим колонкой после последних
    if other:
        ci = len(order)
        x_positions[ci] = left_margin + ci * (x_step + col_padding)
        order.append("Other")
        other.sort(key=_score, reverse=True)
        for ri, n in enumerate(other):
            nx = x_positions[ci]
            ny = top_margin + ri * y_step
            n.setdefault("data", {})
            n["data"]["col"] = ci
            n["data"]["row"] = ri
            n["position"] = {"x": nx, "y": ny}
            n["type"] = "Other"
            laid_nodes.append(n)

    # Формируем итоговый граф
    graph = {
        "doc_id": doc_id,
        "nodes": laid_nodes,
        "edges": edges,
        "meta": {
            "layout": {
                "mode": "columns",
                "columns": order,
                "left_margin": left_margin,
                "top_margin": top_margin,
                "x_step": x_step,
                "y_step": y_step,
                "col_padding": col_padding
            }
        }
    }
    return graph


# ──────────────────────────────────────────────────────────────────────────────
# Основной раннер S2
# ──────────────────────────────────────────────────────────────────────────────
def run_s2(export_dir: str):
    """
    Stage S2:
      1) load S1 graph
      2) normalize + deduplicate nodes
      3) relink/validate edges, ensure minimal backbone
      4) conditionally refine with LLM on a compact payload (AFTER dedup!)
      5) final columnar layout and write graph.json
    """
    import os
    from pathlib import Path

    # --- безопасные импорты локальных утилит ---
    try:
        sec_normalize = normalize_type  # noqa: F405 (exists in this module)
    except Exception:
        def sec_normalize(t: str) -> str:
            return t

    try:
        type_order = TYPE_ORDER  # noqa: F405
    except Exception:
        # Фиксированный порядок колонок (как вы просили)
        type_order = [
            "Input Fact", "Hypothesis", "Experiment", "Technique",
            "Result", "Dataset", "Analysis", "Conclusion"
        ]

    # Разрешённые типы рёбер (минимальный базовый набор)
    ALLOWED_EDGE_TYPES_LOCAL = {
        "uses", "produces", "supports", "refutes", "derives", "relates"
    }

    # --- пути ---
    p = Path(export_dir)
    s1_path = p / "s1_graph.json"
    s0_path = p.parent / "s0.json"
    out_path = p / "graph.json"

    # --- чтение входа ---
    s1 = _read_json(str(s1_path))  # noqa: F405
    s0 = _read_json(str(s0_path)) if s0_path.exists() else {}  # noqa: F405
    doc_id = s1.get("doc_id") or s0.get("doc_id") or p.name

    nodes = list(s1.get("nodes", []))
    edges = list(s1.get("edges", []))

    # --- 1) нормализация типа и дедуп узлов ---
    def _norm(n: dict) -> dict:
        n2 = dict(n)
        n2["type"] = sec_normalize(n.get("type", ""))
        return n2

    nodes = [_norm(n) for n in nodes]
    # ожидается, что dedup_nodes уже есть в модуле
    nodes = dedup_nodes(nodes)  # noqa: F405

    # --- 2) приведение рёбер к консистентному виду + фильтрация мусора ---
    def _clean_edges(nodes_list: list, edges_list: list) -> list:
        idset = {n.get("id") for n in nodes_list if n.get("id")}
        cleaned = []
        for e in edges_list:
            f, t = e.get("from"), e.get("to")
            if not f or not t or f not in idset or t not in idset:
                continue
            et = e.get("type") or ""
            et = et.lower().strip()
            if et not in ALLOWED_EDGE_TYPES_LOCAL:
                # минимальный ремап (оставим 'relates' по умолчанию)
                et = "relates"
            conf = float(e.get("conf", 0.0))
            cleaned.append({"from": f, "to": t, "type": et, "conf": conf, "prov": e.get("prov")})
        return cleaned

    edges = _clean_edges(nodes, edges)

    # --- 3) каркас рёбер, если пусто ---
    if not edges:
        edges = ensure_minimal_backbone(nodes, edges)  # noqa: F405

    # --- 4) оценка «нужен ли LLM» ---
    # Связность: доля узлов, у которых есть хотя бы 1 смежное ребро
    touched = 0
    id2deg = {}
    for e in edges:
        id2deg[e["from"]] = id2deg.get(e["from"], 0) + 1
        id2deg[e["to"]] = id2deg.get(e["to"], 0) + 1
    for n in nodes:
        if id2deg.get(n.get("id"), 0) > 0:
            touched += 1
    coherence = (touched / max(1, len(nodes))) if nodes else 0.0

    counts = {t: 0 for t in type_order}
    for n in nodes:
        counts[sec_normalize(n.get("type", ""))] = counts.get(sec_normalize(n.get("type", "")), 0) + 1

    force_llm = os.environ.get("FORCE_LLM", "").lower() in ("1", "true", "yes")
    need_llm = force_llm or (counts.get("Result", 0) < 1) or (counts.get("Hypothesis", 0) < 1) or (coherence < 0.6)

    # --- 5) подготовка компактного payload'a для LLM (встроено тут) ---
    # Собираем немного контекста из S0: abstract/conclusion + 2–4 captions
    s0_ctx_chunks = []
    for sec in s0.get("sections", []):
        nm = (sec.get("name") or "").lower()
        if nm.startswith("abstract") or "conclusion" in nm:
            s0_ctx_chunks.append((sec.get("text") or "")[:800])
    for cap in (s0.get("captions") or [])[:4]:
        s0_ctx_chunks.append((cap.get("text") or "")[:400])

    # секционные веса — чтобы предпочесть Results/Discussion/Captions
    sec_weight = {
        "Results": 1.0, "Discussion": 0.95,
        "FigureCaption": 0.95, "TableCaption": 0.95,
        "Abstract": 0.85, "Conclusion": 0.85,
        "Methods": 0.80, "Body": 0.60, "Unknown": 0.50
    }

    def _node_salience(n: dict) -> tuple:
        prov = n.get("prov")
        sec = None
        if isinstance(prov, dict):
            sec = prov.get("section")
        elif isinstance(prov, list) and prov:
            sec = prov[0].get("section")
        return (float(n.get("conf", 0.0)), float(sec_weight.get(sec or "Unknown", 0.5)))

    # top-K по типам
    topk_by_type = {
        "Result": 25, "Hypothesis": 15, "Experiment": 12, "Technique": 12,
        "Dataset": 10, "Analysis": 10, "Input Fact": 10, "Conclusion": 8
    }

    # лимит длины текста
    try:
        trunc = int(os.environ.get("LLM_S1_TEXT_TRUNC", "220"))
    except Exception:
        trunc = 220

    # сжатые узлы для LLM
    bucket = {t: [] for t in type_order}
    for n in nodes:
        t = sec_normalize(n.get("type", ""))
        bucket.setdefault(t, []).append(n)

    picked_nodes = []
    for t in type_order:
        arr = sorted(bucket.get(t, []), key=_node_salience, reverse=True)[: topk_by_type.get(t, 10)]
        for n in arr:
            txt = (n.get("text") or "").strip()
            if len(txt) > trunc:
                # обрежем «мягко»: по ближайшей точке, если есть в пределах +40 символов
                cut = txt[:trunc]
                tail = txt[trunc:trunc + 40]
                dot = tail.find(".")
                if 0 <= dot <= 40:
                    cut = txt[:trunc + dot + 1]
                txt = cut.rstrip() + ("…" if not txt.endswith(".") else "")
            prov = n.get("prov")
            if isinstance(prov, list) and prov:
                prov = prov[0]
            picked_nodes.append({
                "id": n.get("id"),
                "type": t,
                "text": txt,
                "polarity": n.get("polarity", "neutral"),
                "conf": float(n.get("conf", 0.0)),
                "prov": {"section": (prov or {}).get("section", "Unknown"),
                         "span": (prov or {}).get("span")}
            })

    ids_ok = {n["id"] for n in picked_nodes if n.get("id")}
    picked_edges = [
        {"from": e["from"], "to": e["to"], "type": e.get("type", ""), "conf": float(e.get("conf", 0.0))}
        for e in edges if e.get("from") in ids_ok and e.get("to") in ids_ok
    ]

    # --- 6) условный вызов LLM ---
    refined_nodes = None
    refined_edges = None
    if need_llm:
        # refine_graph ожидает полный граф; передаём компактные ноды/рёбра и контекст S0
        refined = refine_graph(  # noqa: F405
            doc_id,
            {"nodes": picked_nodes, "edges": picked_edges},
            s0_sections=s0_ctx_chunks
        ) or {}

        # --- 7) валидация/вливание ответа LLM ---
        r_nodes = refined.get("nodes") or []
        r_edges = refined.get("edges") or []

        # нормализуем типы и фильтруем по допустимым
        idmap = {}
        valid_nodes = []
        for rn in r_nodes:
            nid = rn.get("id")
            ntype = sec_normalize(rn.get("type", ""))
            if ntype not in type_order:
                continue
            if nid is None:
                continue
            # оставим компактные обязательные поля
            vn = {
                "id": nid,
                "type": ntype,
                "text": (rn.get("text") or "").strip(),
                "polarity": rn.get("polarity", "neutral"),
                "conf": float(rn.get("conf", 0.0)),
                "prov": rn.get("prov") or {}
            }
            idmap[nid] = nid
            valid_nodes.append(vn)

        valid_ids = {v["id"] for v in valid_nodes}
        valid_edges = []
        for re_ in r_edges:
            f, t = re_.get("from"), re_.get("to")
            if f in valid_ids and t in valid_ids:
                et = (re_.get("type") or "").lower().strip()
                if et not in ALLOWED_EDGE_TYPES_LOCAL:
                    et = "relates"
                valid_edges.append({"from": f, "to": t, "type": et, "conf": float(re_.get("conf", 0.0))})

        # если LLM вернул совсем пусто — остаёмся на прежней версии
        if valid_nodes and valid_edges:
            refined_nodes, refined_edges = valid_nodes, valid_edges

    # --- 8) итоговые узлы/рёбра ---
    if refined_nodes is not None:
        nodes = refined_nodes
    if refined_edges is not None:
        edges = refined_edges

    # финальная зачистка на всякий случай
    edges = _clean_edges(nodes, edges)
    if not edges:
        edges = ensure_minimal_backbone(nodes, edges)  # noqa: F405

    # --- 9) раскладка по колонкам и запись ---
    graph = _layout_columns(doc_id, nodes, edges)  # noqa: F405
    _write_json(str(out_path), graph)  # noqa: F405


def _prepare_llm_payload(doc_id: str, nodes: List[dict], edges: List[dict], s0_sections: List[str] | None = None,
                         topk_by_type: dict | None = None, text_trunc: int = 220) -> dict:
    """
    Сжимает граф для LLM:
      - нормализует типы,
      - берёт top-K узлов по типу,
      - обрезает текст, сокращает prov,
      - возвращает компактный JSON для refine_graph.
    """
    topk_by_type = topk_by_type or {
        "Result": 25, "Hypothesis": 15, "Experiment": 12, "Technique": 12,
        "Dataset": 10, "Analysis": 10, "Input Fact": 10, "Conclusion": 8
    }

    # нормализация типов и сортировка по conf, потом по «салентности секции»
    sec_weight = {"Results": 1.0, "Discussion": 0.95, "FigureCaption": 0.95, "TableCaption": 0.95,
                  "Abstract": 0.85, "Conclusion": 0.85, "Methods": 0.8, "Body": 0.6, "Unknown": 0.5}

    def _score(n):
        sec = ((n.get("prov") or {}).get("section") if isinstance(n.get("prov"), dict) else
               (n.get("prov_multi") or [{}])[0].get("section", "Unknown"))
        return (float(n.get("conf", 0.0)), float(sec_weight.get((sec or "Unknown"), 0.5)))

    buckets: dict[str, list[dict]] = {t: [] for t in TYPE_ORDER}
    for n in nodes:
        t = normalize_type(n.get("type"))
        n2 = dict(n)
        n2["type"] = t
        buckets.setdefault(t, []).append(n2)

    pick_nodes: list[dict] = []
    for t, arr in buckets.items():
        arr = sorted(arr, key=_score, reverse=True)[: topk_by_type.get(t, 10)]
        for n in arr:
            txt = (n.get("text") or "").strip()
            if len(txt) > text_trunc:
                txt = txt[:text_trunc].rstrip() + "…"
            prov = n.get("prov")
            if isinstance(prov, list) and prov:
                prov = prov[0]
            n_small = {
                "id": n.get("id"),
                "type": t,
                "text": txt,
                "polarity": n.get("polarity", "neutral"),
                "conf": float(n.get("conf", 0.0)),
                "prov": {"section": (prov or {}).get("section", "Unknown"),
                         "span": (prov or {}).get("span", None)}
            }
            pick_nodes.append(n_small)

    # Рёбра оставляем только те, что соединяют отобранные ноды
    ids_ok = {n["id"] for n in pick_nodes if n.get("id")}
    pick_edges = [
        {"from": e["from"], "to": e["to"], "type": e.get("type", ""), "conf": float(e.get("conf", 0.0))}
        for e in edges if e.get("from") in ids_ok and e.get("to") in ids_ok
    ]

    return {
        "doc_id": doc_id,
        "nodes": pick_nodes,
        "edges": pick_edges,
        "s0_context": (s0_sections or [])[:6]  # например: абстракт, концл, top captions
    }
>>>>>>> 6fc1bcda
<|MERGE_RESOLUTION|>--- conflicted
+++ resolved
@@ -1,46 +1,5 @@
-# -*- coding: utf-8 -*-
-"""
-S2 — Normalize & Graph (enhanced)
-
-- Canonicalize node types to 8-slot schema and gently retype by label keywords.
-- Deduplicate nodes with fingerprints + merge provenance; cluster near-duplicates within type.
-- Validate and rescore edges using proximity (section/distance) and lexical overlap.
-- Strict whitelist of allowed edge directions; remap supports/refutes by polarity when possible.
-- Add a limited, proximity-aware fallback backbone to avoid empty/disconnected graphs.
-- Assign stable positions for preset layout: 8 fixed columns in the order:
-  Input Fact, Hypothesis, Experiment, Technique, Result, Dataset, Analysis, Conclusion.
-- Emit rich s2_debug with drop reasons and a light quality score (Q: SC/GC/QF/PC).
-
-Entry point:
-    run_s2(s1_path: str, out_path: str) -> Dict
-"""
-
+# pipeline/pipeline/s2.py
 from __future__ import annotations
-<<<<<<< HEAD
-import json
-import math
-import re
-from dataclasses import dataclass
-from pathlib import Path
-from typing import Any, Dict, List, Optional, Tuple, Set
-
-# ----------------------------- constants & schema -----------------------------
-
-CANON_TYPES = (
-    "Input Fact",
-    "Hypothesis",
-    "Experiment",
-    "Technique",
-    "Result",
-    "Dataset",
-    "Analysis",
-    "Conclusion",
-)
-
-TYPE_ORDER: Dict[str, int] = {t: i for i, t in enumerate(CANON_TYPES)}
-
-# synonyms → canonical
-=======
 import json, os, time, pathlib
 from pathlib import Path
 from typing import Dict, Any, List, Tuple
@@ -132,43 +91,41 @@
 
 
 # Синонимы и «наследие» старых правил → канон
->>>>>>> 6fc1bcda
 TYPE_SYNONYMS = {
-    "input": "Input Fact",
-    "inputfact": "Input Fact",
-    "fact": "Input Fact",
-    "hypothesis": "Hypothesis",
-    "method": "Technique",  # если S1 даёт "Method", считаем это Technique (см. retyping по label ниже)
-    "technique": "Technique",
-    "experiment": "Experiment",
-    "result": "Result",
-    "observation": "Result",
-    "dataset": "Dataset",
-    "data": "Dataset",
-    "analysis": "Analysis",
-    "conclusion": "Conclusion",
-    "conclusions": "Conclusion",
+    "Fact": "Input Fact",
+    "Input": "Input Fact",
+    "Input fact": "Input Fact",
+    "Hyp": "Hypothesis",
+    "Hypothesis": "Hypothesis",
+    "Method": "Technique",
+    "Technique": "Technique",
+    "Experiment": "Experiment",
+    "Observation": "Result",
+    "Finding": "Result",
+    "Evidence": "Result",
+    "Result": "Result",
+    "Data": "Dataset",
+    "Dataset": "Dataset",
+    "Analysis": "Analysis",
+    "Conclusion": "Conclusion",
 }
 
-# допустимые направления (from_type -> set(to_type))
-ALLOWED_EDGE_PAIRS: Dict[str, Set[str]] = {
-    "Input Fact": {"Hypothesis", "Analysis"},
-    "Hypothesis": {"Experiment", "Analysis", "Conclusion"},
-    "Technique": {"Experiment", "Result", "Analysis"},
-    "Experiment": {"Result", "Dataset", "Analysis"},
-    "Dataset": {"Experiment", "Analysis"},
-    "Result": {"Hypothesis", "Analysis", "Conclusion"},
-    "Analysis": {"Result", "Conclusion", "Hypothesis"},
-    "Conclusion": {"Hypothesis", "Analysis"},
+# Разрешённые типы связей между парами типов
+ALLOWED_EDGE_TYPES: Dict[Tuple[str, str], set] = {
+    ("Input Fact", "Hypothesis"): {"supports", "refutes", "informs"},
+    ("Hypothesis", "Experiment"): {"tests"},
+    ("Technique", "Experiment"): {"uses"},
+    ("Dataset", "Experiment"): {"feeds", "used_by"},
+    ("Experiment", "Result"): {"produces"},
+    ("Result", "Hypothesis"): {"supports", "refutes"},
+    ("Result", "Analysis"): {"informs"},
+    ("Dataset", "Analysis"): {"informs"},
+    ("Technique", "Analysis"): {"uses"},
+    ("Analysis", "Conclusion"): {"supports", "refutes", "summarizes"},
+    ("Result", "Conclusion"): {"supports", "refutes"},
 }
 
-# допустимые типы рёбер — не ограничиваем жёстко, но нормализуем и ремапим при необходимости
-CANON_EDGE_TYPES = {"uses", "produces", "supports", "refutes", "feeds", "informs"}
-
-<<<<<<< HEAD
-# приоритет, если несколько рёбер между одинаковой парой узлов
-EDGE_PRIORITY = {"uses": 5, "produces": 4, "supports": 3, "refutes": 3, "feeds": 2, "informs": 1}
-=======
+
 # ──────────────────────────────────────────────────────────────────────────────
 # Нормализация/дедуп/линковка/позиционирование
 # ──────────────────────────────────────────────────────────────────────────────
@@ -214,19 +171,12 @@
             or TYPE_SYNONYMS.get(t0.lower().capitalize())
     )
     return cand or "Analysis"
->>>>>>> 6fc1bcda
-
-
-# ----------------------------- small utilities -------------------------------
-
-def _safe_int(x: Any, default: int = 0) -> int:
-    try:
-        return int(x)
-    except Exception:
-        return default
-
-<<<<<<< HEAD
-=======
+
+
+def _txt(n: Dict[str, Any]) -> str:
+    return (n.get("text") or "").strip()
+
+
 # ── dedup_nodes: сохраняем исходный тип в type_raw для дебага ────────────────
 def dedup_nodes(nodes: List[Dict[str, Any]]) -> List[Dict[str, Any]]:
     """
@@ -259,313 +209,20 @@
             out.append(m)
             seen[key] = len(out) - 1
     return out
->>>>>>> 6fc1bcda
-
-def _first_span_start(n: Dict[str, Any]) -> int:
-    sp = n.get("prov", {}).get("span")
-    if isinstance(sp, list) and len(sp) >= 1:
-        return _safe_int(sp[0], 1_000_000_000)
-    return 1_000_000_000
-
-
-def _prov_section(n: Dict[str, Any]) -> str:
-    return (n.get("prov", {}).get("section") or "").strip()
-
-
-def _norm_txt_for_fp(t: str) -> str:
-    # нормализация текста для фингерпринта: lower, убираем пунктуацию, сворачиваем числа/проценты
-    t = (t or "").lower()
-    t = re.sub(r"\b\d+(\.\d+)?\s*%", "<PCT>", t)
-    t = re.sub(r"\b\d+(?:[\.,]\d+)?\b", "<NUM>", t)
-    t = re.sub(r"[\s\-_/]+", " ", t)
-    t = re.sub(r"[^\w <>]", "", t)
-    t = re.sub(r"\s+", " ", t).strip()
-    return t
-
-<<<<<<< HEAD
-
-def _tokenize_content(t: str) -> List[str]:
-    t = (t or "").lower()
-    t = re.sub(r"[^a-z0-9% ]+", " ", t)
-    toks = [w for w in t.split() if
-            len(w) > 2 and w not in {"the", "and", "for", "with", "are", "was", "were", "that", "this", "from", "into",
-                                     "onto", "our"}]
-    return toks
-
-
-def _jaccard(a: Set[str], b: Set[str]) -> float:
-    if not a or not b:
-        return 0.0
-    inter = len(a & b)
-    union = len(a | b)
-    return inter / union if union else 0.0
-
-
-def _canon_type(t: str) -> str:
-    t0 = (t or "").strip().lower().replace("-", "").replace("_", "").replace("  ", " ")
-    return TYPE_SYNONYMS.get(t0, t if t in CANON_TYPES else (t.title() if t else "Analysis"))
-
-
-def _guess_type_from_label(label: str) -> Optional[str]:
-    s = (label or "").lower()
-    # ориентиры по id правилам: "*/Hypothesis/*" и т.п.
-    for key, canon in [
-        ("hypothesis", "Hypothesis"),
-        ("input", "Input Fact"),
-        ("technique", "Technique"),
-        ("method", "Technique"),
-        ("experiment", "Experiment"),
-        ("result", "Result"),
-        ("dataset", "Dataset"),
-        ("analysis", "Analysis"),
-        ("conclusion", "Conclusion"),
-    ]:
-        if f"/{key}/" in s or s.startswith(f"{key}/") or s.endswith(f"/{key}"):
-            return canon
-    return None
-
-
-def _edge_type_canon(s: str) -> str:
-    s = (s or "").lower()
-    if s in CANON_EDGE_TYPES:
-        return s
-    # лёгкий мап common-синонимов
-    if s in {"used", "apply", "applies"}: return "uses"
-    if s in {"produce", "produced", "yields"}: return "produces"
-    if s in {"support"}: return "supports"
-    if s in {"refute"}: return "refutes"
-    if s in {"feed", "feeds into"}: return "feeds"
-    if s in {"inform"}: return "informs"
-    return s or "informs"
-
-
-def _polarity_to_edge_type(polarity: str) -> str:
-    return "refutes" if (polarity or "").lower().startswith("neg") else "supports"
-
-
-# ----------------------------- core: nodes -----------------------------------
-
-def canonicalize_and_cluster_nodes(s1_nodes: List[Dict[str, Any]], debug: Dict[str, Any]) -> List[Dict[str, Any]]:
-    """1) канонизация типов (+ мягкая перетипизация по label);
-       2) дедуп по fingerprint;
-       3) кластеризация 'почти-дублей' внутри типа.
-    """
-    dropped = []
-    retyped = 0
-
-    # 1) канонизация и перетипизация
-    canon_nodes = []
-    for n in s1_nodes or []:
-        t_raw = n.get("type") or ""
-        t = _canon_type(t_raw)
-        lbl = n.get("label") or ""
-        t_guess = _guess_type_from_label(lbl)
-        if t_guess and t_guess != t:
-            t = t_guess
-            n["retyped_by_label"] = True
-            retyped += 1
-        n["type"] = t
-        canon_nodes.append(n)
-
-    # 2) дедуп по fingerprint (type + norm_text)
-    groups: Dict[Tuple[str, str], Dict[str, Any]] = {}
-    for n in canon_nodes:
-        txt_norm = _norm_txt_for_fp(n.get("text", ""))
-        key = (n["type"], txt_norm)
-        cur = groups.get(key)
-        if not cur:
-            groups[key] = {**n, "prov_multi": [n.get("prov", {})]}
-        else:
-            # оставляем более уверенный/длинный
-            if float(n.get("conf", 0.0)) > float(cur.get("conf", 0.0)):
-                cur["text"] = n.get("text", cur.get("text"))
-                cur["conf"] = n.get("conf")
-                cur["label"] = n.get("label", cur.get("label"))
-                cur["polarity"] = n.get("polarity", cur.get("polarity"))
-                cur["prov"] = n.get("prov", cur.get("prov"))
-            cur.setdefault("prov_multi", []).append(n.get("prov", {}))
-
-    dedup_nodes = list(groups.values())
-
-    # 3) кластеризация «почти-дублей» внутри типа (Jaccard по токенам)
-    by_type: Dict[str, List[Dict[str, Any]]] = {}
-    for n in dedup_nodes:
-        by_type.setdefault(n["type"], []).append(n)
-
-    clustered: List[Dict[str, Any]] = []
-    for t, arr in by_type.items():
-        used = set()
-        arr_sorted = sorted(arr, key=lambda x: (-len(x.get("text", "")), -float(x.get("conf", 0.0))))
-        tokens_list = [set(_tokenize_content(x.get("text", ""))) for x in arr_sorted]
-        for i, ni in enumerate(arr_sorted):
-            if i in used: continue
-            cluster = [ni]
-            used.add(i)
-            tok_i = tokens_list[i]
-            for j in range(i + 1, len(arr_sorted)):
-                if j in used: continue
-                tok_j = tokens_list[j]
-                sim = _jaccard(tok_i, tok_j)
-                # строгий порог, чтобы не склеивать разные факты
-                if sim >= 0.90:
-                    cluster.append(arr_sorted[j]);
-                    used.add(j)
-            if len(cluster) == 1:
-                clustered.append(ni)
-            else:
-                # берём самый уверенный, провены объединяем
-                best = max(cluster, key=lambda x: float(x.get("conf", 0.0)))
-                merged = {**best}
-                pm = []
-                for c in cluster:
-                    pm.extend(c.get("prov_multi") or [c.get("prov", {})])
-                merged["prov_multi"] = pm
-                clustered.append(merged)
-
-    debug["nodes_retyped_by_label"] = retyped
-    debug["nodes_after_dedup"] = len(dedup_nodes)
-    debug["nodes_after_cluster"] = len(clustered)
-    return clustered
-
-
-# ----------------------------- core: edges -----------------------------------
-
-@dataclass
-class Edge:
-    u: str
-    v: str
-    etype: str
-    conf: float
-    prov: Dict[str, Any]
-
-
-def _edge_features(u: Dict[str, Any], v: Dict[str, Any]) -> Dict[str, Any]:
-    sec_u, sec_v = _prov_section(u), _prov_section(v)
-    same_section = int(bool(sec_u) and (sec_u == sec_v))
-    d = abs(_first_span_start(u) - _first_span_start(v))
-    # лексика
-    toks_u = set(_tokenize_content(u.get("text", "")))
-    toks_v = set(_tokenize_content(v.get("text", "")))
-    jlex = _jaccard(toks_u, toks_v)
-    return {"same_section": same_section, "char_dist": d, "jlex": jlex}
-
-
-def _proximity_bonus(feat: Dict[str, Any]) -> float:
-    bonus = 0.0
-    if feat["same_section"]:
-        bonus += 0.06
-    d = feat["char_dist"]
-    if d <= 400:
-        bonus += 0.04
-    elif d <= 1200:
-        bonus += 0.02
-    elif d > 2000:
-        bonus -= 0.04
-    # лексическое пересечение
-    j = feat["jlex"]
-    if j >= 0.25:
-        bonus += min(0.05, j * 0.10)  # до +0.05
-    return bonus
-
-
-def _edge_allowed(t_from: str, t_to: str) -> bool:
-    return t_to in ALLOWED_EDGE_PAIRS.get(t_from, set())
-
-
-def _best_edge_for_pair(existing: Optional[Edge], candidate: Edge) -> Edge:
-    if not existing:
-        return candidate
-    # сравниваем по приоритету типа, затем по conf
-    pe = EDGE_PRIORITY.get(existing.etype, 0)
-    pc = EDGE_PRIORITY.get(candidate.etype, 0)
-    if pc > pe:
-        return candidate
-    if pc == pe and candidate.conf > existing.conf:
-        return candidate
-    return existing
-
-
-def _index_nodes_by_id(nodes: List[Dict[str, Any]]) -> Dict[str, Dict[str, Any]]:
-    return {n["id"]: n for n in nodes}
-
-
-def relink_and_rescore_edges(
-        s1_edges: List[Dict[str, Any]],
-        nodes: List[Dict[str, Any]],
-        drop_log: Dict[str, int],
-        remap_log: Dict[str, int],
-        edge_features_samples: List[Dict[str, Any]],
-) -> List[Edge]:
-    by_id = _index_nodes_by_id(nodes)
-    best_per_pair: Dict[Tuple[str, str], Edge] = {}
-    kept = 0
-
-    for e in s1_edges or []:
-        u_id = e.get("from");
-        v_id = e.get("to")
-        if u_id not in by_id or v_id not in by_id:
-            drop_log["missing_node"] = drop_log.get("missing_node", 0) + 1
-            continue
-
-        u, v = by_id[u_id], by_id[v_id]
-        t_from = u.get("type");
-        t_to = v.get("type")
-
-        etype = _edge_type_canon(e.get("type"))
-        # если тип не разрешён, попытаемся ремапнуть (на supports/refutes Result→Hypothesis)
-        if not _edge_allowed(t_from, t_to):
-            # special: если (Result -> Hypothesis) и у результата есть polarity — можно мапнуть
-            if t_from == "Result" and t_to == "Hypothesis":
-                etype_new = _polarity_to_edge_type(u.get("polarity"))
-                remap_log["pair_remap"] = remap_log.get("pair_remap", 0) + 1
-                etype = etype_new
-            else:
-                drop_log["pair_not_allowed"] = drop_log.get("pair_not_allowed", 0) + 1
-                continue
-
-        # рескоринг
-        feat = _edge_features(u, v)
-        bonus = _proximity_bonus(feat)
-        base_conf = float(e.get("conf", 0.40))
-        new_conf = max(0.0, min(1.0, base_conf + bonus))
-
-        edge = Edge(u=u_id, v=v_id, etype=etype, conf=new_conf, prov=e.get("prov", {}))
-        key = (u_id, v_id)
-        best_per_pair[key] = _best_edge_for_pair(best_per_pair.get(key), edge)
-        kept += 1
-
-        # собираем небольшую выборку фич для дебага
-        if len(edge_features_samples) < 40:
-            edge_features_samples.append({
-                "from": u_id, "to": v_id, "type": etype, "base_conf": base_conf, "conf": new_conf, **feat
-            })
-
-    return list(best_per_pair.values())
-
-
-# ----------------------------- fallback backbone ------------------------------
-
-def _nearest_by_type(src: Dict[str, Any], pool: List[Dict[str, Any]], want_type: str, k: int = 1) -> List[
-    Dict[str, Any]]:
-    cand = [n for n in pool if n.get("type") == want_type and n["id"] != src["id"]]
-    # сортируем по расстоянию символов и по тому, совпадает ли секция
-    cand.sort(key=lambda n: (abs(_first_span_start(n) - _first_span_start(src)),
-                             0 if _prov_section(n) == _prov_section(src) else 1))
-    return cand[:k]
-
-
-def ensure_minimal_backbone(
-        nodes: List[Dict[str, Any]],
-        edges: List[Edge],
-        drop_log: Dict[str, int],
-        added_log: Dict[str, int],
-) -> List[Edge]:
-    have_edges = {(e.u, e.v) for e in edges}
-    by_id = _index_nodes_by_id(nodes)
-
-    # быстрые индексы по типу
-    by_type: Dict[str, List[Dict[str, Any]]] = {}
-=======
+
+
+def _node_by_id(nodes: List[Dict[str, Any]]) -> Dict[str, Dict[str, Any]]:
+    return {n["id"]: n for n in nodes if n.get("id")}
+
+
+def _map_polarity_to_relation(frm: Dict[str, Any], to: Dict[str, Any]) -> str:
+    """
+    Если ребро допустимо по паре типов, но тип ребра «левый»/пустой — мапим по полярности.
+    """
+    pol = f'{frm.get("polarity", "")}|{to.get("polarity", "")}'.lower()
+    return "refutes" if "negative" in pol or "not significant" in pol else "supports"
+
+
 def relink_edges(nodes: List[Dict[str, Any]], edges: List[Dict[str, Any]]) -> List[Dict[str, Any]]:
     id2n = _node_by_id(nodes)
     out: List[Dict[str, Any]] = []
@@ -602,225 +259,51 @@
     чтобы пользователь видел связность по колонкам.
     """
     ids_by_type: Dict[str, List[str]] = defaultdict(list)
->>>>>>> 6fc1bcda
     for n in nodes:
-        by_type.setdefault(n["type"], []).append(n)
-
-    def add(u: Dict[str, Any], v: Dict[str, Any], etype: str, base: float = 0.45):
-        if (u["id"], v["id"]) in have_edges:
-            return
-        feat = _edge_features(u, v)
-        conf = max(0.0, min(1.0, base + _proximity_bonus(feat)))
-        edges.append(Edge(u=u["id"], v=v["id"], etype=etype, conf=conf, prov={"hint": "fallback"}))
-        have_edges.add((u["id"], v["id"]))
-        added_log[etype] = added_log.get(etype, 0) + 1
-
-    # 1) Result -> Hypothesis (supports/refutes by polarity), максимум 2
-    for r in by_type.get("Result", [])[:8]:
-        targets = _nearest_by_type(r, by_type.get("Hypothesis", []), "Hypothesis", k=2)
-        etype = _polarity_to_edge_type(r.get("polarity"))
-        for h in targets:
-            add(r, h, etype)
-
-    # 2) Technique -> (Experiment | Result), максимум 2 на технику
-    for t in by_type.get("Technique", [])[:8]:
-        # предпочитаем Experiment, иначе Result
-        targets = _nearest_by_type(t, nodes, "Experiment", k=2) or _nearest_by_type(t, nodes, "Result", k=2)
-        for z in targets:
-            add(t, z, "uses", base=0.42)
-
-    # 3) Dataset -> Experiment, по одному ближайшему
-    for d in by_type.get("Dataset", [])[:10]:
-        tgt = _nearest_by_type(d, nodes, "Experiment", k=1)
-        if tgt:
-            add(d, tgt[0], "feeds", base=0.42)
-
-    # 4) Experiment -> Result, по одному ближайшему
-    for ex in by_type.get("Experiment", [])[:10]:
-        tgt = _nearest_by_type(ex, nodes, "Result", k=1)
-        if tgt:
-            add(ex, tgt[0], "produces", base=0.44)
+        ids_by_type[n["type"]].append(n["id"])
+
+    def add(frm_id: str, to_id: str, etype: str, conf: float = 0.56, hint: str = "fallback") -> None:
+        edges.append({
+            "from": frm_id,
+            "to": to_id,
+            "type": etype,
+            "conf": round(conf, 3),
+            "prov": {"hint": hint}
+        })
+
+    # Result → Hypothesis
+    for r in ids_by_type["Result"][:max_per_link]:
+        for h in ids_by_type["Hypothesis"][:max_per_link]:
+            add(r, h, "supports")
+
+    # Technique/Dataset → Experiment
+    for t in ids_by_type["Technique"][:max_per_link]:
+        for ex in ids_by_type["Experiment"][:max_per_link]:
+            add(t, ex, "uses")
+    for d in ids_by_type["Dataset"][:max_per_link]:
+        for ex in ids_by_type["Experiment"][:max_per_link]:
+            add(d, ex, "feeds")
+
+    # Result/Dataset/Technique → Analysis → Conclusion
+    for a in ids_by_type["Analysis"][:max_per_link]:
+        for c in ids_by_type["Conclusion"][:max_per_link]:
+            add(a, c, "summarizes")
+
+    # Input Fact → Hypothesis
+    for f in ids_by_type["Input Fact"][:max_per_link]:
+        for h in ids_by_type["Hypothesis"][:max_per_link]:
+            add(f, h, "informs")
 
     return edges
 
 
-# ----------------------------- layout (preset) --------------------------------
-
-def assign_column_positions(nodes: List[Dict[str, Any]], col_gap: int = 140, row_gap: int = 120) -> None:
-    """
-    Присваивает каждой ноде (col,row) и абсолютные позиции x,y для preset-лейаута.
-    Стабильная сортировка по порядку появления в тексте (span.start), затем по секции.
-    """
-<<<<<<< HEAD
-    buckets: Dict[int, List[Dict[str, Any]]] = {i: [] for i in range(len(CANON_TYPES))}
-    for n in nodes:
-        t = n.get("type", "Analysis")
-        col = TYPE_ORDER.get(t, TYPE_ORDER["Analysis"])
-        n.setdefault("data", {})
-        n["data"]["col"] = col
-        buckets[col].append(n)
-
-    # сортировка внутри колонок по позиции в тексте/секции
-    for col, arr in buckets.items():
-        arr.sort(key=lambda n: (_first_span_start(n), _prov_section(n)))
-        for r, n in enumerate(arr):
-            n["data"]["row"] = r
-
-    # абсолютные координаты
-    for n in nodes:
-        col = n["data"]["col"]
-        row = n["data"]["row"]
-        n["position"] = {"x": 140 + col * col_gap, "y": 120 + row * row_gap}
-
-
-# ----------------------------- quality score (lite) ---------------------------
-
-def compute_q_score(nodes: List[Dict[str, Any]], edges: List[Edge]) -> Dict[str, Any]:
-    # SC: structural completeness
-    have = set(n["type"] for n in nodes)
-    need_sets = [
-        {"Hypothesis"}, {"Experiment", "Technique"}, {"Result"}, {"Conclusion", "Analysis", "Input Fact"}
-    ]
-    ok = sum(1 for s in need_sets if have & s)
-    SC = ok / len(need_sets)
-
-    # QF: quantified facts density (примитивно)
-    txt = " ".join(n.get("text", "") for n in nodes if n["type"] in {"Result", "Analysis"})
-    qf = 0.0
-    qf += len(re.findall(r"\b\d{1,3}\s*%(\b|[^a-z])", txt))
-    qf += len(re.findall(r"\bp\s*[<≤]\s*0\.\d+", txt))
-    QF = min(1.0, qf / 8.0)
-
-    # GC: graph connectivity proxy = E/N clipped
-    N = max(1, len(nodes))
-    GC = min(1.0, len(edges) / N)
-
-    # PC: polarity consistency — штраф за странные supports при negative и refutes при positive (грубая эвристика)
-    bad = 0
-    pos = 0
-    id2 = {n["id"]: n for n in nodes}
-    for e in edges:
-        if e.etype in {"supports", "refutes"} and e.u in id2 and e.v in id2:
-            src = id2[e.u]
-            pol = (src.get("polarity") or "").lower()
-            if e.etype == "supports" and pol.startswith("neg"):
-                bad += 1
-            if e.etype == "refutes" and pol.startswith("pos"):
-                bad += 1
-            pos += 1
-    PC = 1.0 if pos == 0 else max(0.0, 1.0 - bad / pos)
-
-    Q = 0.35 * SC + 0.25 * min(1.0, SC + GC) + 0.15 * QF + 0.15 * GC + 0.10 * PC
-    return {"Q": round(Q, 3), "SC": round(SC, 3), "QF": round(QF, 3), "GC": round(GC, 3), "PC": round(PC, 3)}
-
-
-# ----------------------------- runner -----------------------------------------
-
-def run_s2(s1_path: str, out_path: str) -> Dict[str, Any]:
-    """
-    s1_path: путь к s1_graph.json или к директории, где лежит s1_graph.json
-    out_path: путь, куда писать graph.json (родительская папка используется и для s2_debug.json)
-    """
-    s1p = Path(s1_path)
-    if s1p.is_dir():
-        s1_file = s1p / "s1_graph.json"
-    else:
-        s1_file = s1p
-    data = json.loads(s1_file.read_text(encoding="utf-8"))
-    doc_id = data.get("doc_id") or s1_file.parent.name
-    s1_nodes = data.get("nodes") or []
-    s1_edges = data.get("edges") or []
-
-    debug: Dict[str, Any] = {
-        "doc_id": doc_id,
-        "summary": {},
-        "drops": {"nodes": [], "edges": []},
-        "edge_features_samples": [],
-        "hints": {"allowed_edge_pairs": ALLOWED_EDGE_PAIRS},
-        "counters": {"edge_remap": {}, "fallback_added": {}},
-    }
-
-    # 1) узлы: канон+кластеризация
-    nodes = canonicalize_and_cluster_nodes(s1_nodes, debug)
-
-    # 2) рёбра: валидировать, рескорить, ремапить при необходимости
-    drop_log: Dict[str, int] = {}
-    remap_log: Dict[str, int] = {}
-    edges = relink_and_rescore_edges(
-        s1_edges, nodes,
-        drop_log=drop_log,
-        remap_log=remap_log,
-        edge_features_samples=debug["edge_features_samples"]
-    )
-
-    # 3) ограничить кратность ребра между парой узлов одним «лучшим»
-    best_for_pair: Dict[Tuple[str, str], Edge] = {}
-    for e in edges:
-        key = (e.u, e.v)
-        best_for_pair[key] = _best_edge_for_pair(best_for_pair.get(key), e)
-    edges = list(best_for_pair.values())
-
-    # 4) добавить минимальный «скелет» при необходимости
-    edges = ensure_minimal_backbone(nodes, edges, drop_log, debug["counters"]["fallback_added"])
-
-    # 5) позиции (preset layout)
-    assign_column_positions(nodes)
-
-    # 6) сводки/отладка
-    debug["summary"]["nodes_in"] = len(s1_nodes)
-    debug["summary"]["nodes_out"] = len(nodes)
-    debug["summary"]["edges_in"] = len(s1_edges)
-    debug["summary"]["edges_out"] = len(edges)
-    debug["summary"]["drop_reasons_edges"] = drop_log
-    debug["summary"]["edge_remap"] = remap_log
-    debug["summary"]["types_present"] = sorted(list({n["type"] for n in nodes}))
-    debug["summary"]["types_missing"] = [t for t in CANON_TYPES if t not in {n["type"] for n in nodes}]
-
-    # 7) Q-score
-    q = compute_q_score(nodes, edges)
-    debug["quality"] = q
-
-    # 8) финальные объекты
-    graph = {
-        "doc_id": doc_id,
-        "nodes": nodes,
-        "edges": [
-            {
-                "from": e.u, "to": e.v, "type": e.etype, "conf": round(float(e.conf), 3),
-                "prov": e.prov
-            } for e in edges
-        ]
-    }
-
-    outp = Path(out_path)
-    outp.parent.mkdir(parents=True, exist_ok=True)
-    outp.write_text(json.dumps(graph, ensure_ascii=False, indent=2), encoding="utf-8")
-    (outp.parent / "s2_debug.json").write_text(json.dumps(_jsonify(debug), ensure_ascii=False, indent=2),
-                                               encoding="utf-8")
-    return graph
-
-
-def _jsonify(obj):
-    if isinstance(obj, set):
-        return sorted(list(obj))
-    if isinstance(obj, dict):
-        return {k: _jsonify(v) for k, v in obj.items()}
-    if isinstance(obj, list):
-        return [_jsonify(x) for x in obj]
-    return obj
-
-
-# ----------------------------- cli --------------------------------------------
-
-if __name__ == "__main__":
-    import argparse
-
-    ap = argparse.ArgumentParser()
-    ap.add_argument("--s1", required=True, help="Path to s1_graph.json or its folder")
-    ap.add_argument("--out", required=True, help="Path to output graph.json")
-    args = ap.parse_args()
-    run_s2(args.s1, args.out)
-=======
+def assign_column_positions(nodes: List[Dict[str, Any]],
+                            x_step: int = 320, y_step: int = 120,
+                            x0: int = 60, y0: int = 40) -> List[Dict[str, Any]]:
+    """
+    Раскладываем узлы по 8 колонкам (preset layout).
+    Сортировка внутри колонки — по убыванию conf.
+    """
     rows = defaultdict(int)
     # Стабильная сортировка: сперва по колонке, затем по conf убыв.
     nodes_sorted = sorted(
@@ -1256,5 +739,4 @@
         "nodes": pick_nodes,
         "edges": pick_edges,
         "s0_context": (s0_sections or [])[:6]  # например: абстракт, концл, top captions
-    }
->>>>>>> 6fc1bcda
+    }